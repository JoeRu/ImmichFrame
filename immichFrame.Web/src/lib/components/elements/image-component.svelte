<script lang="ts">
	import type { AssetResponseDto } from '$lib/immichFrameApi';
	import * as api from '$lib/index';
	import ErrorElement from './error-element.svelte';
	import Asset from './asset.svelte';
	import LoadingElement from './LoadingElement.svelte';
	import { fade } from 'svelte/transition';
	import { configStore } from '$lib/stores/config.store';
	import { Confetti } from 'svelte-confetti';
	import { slideshowStore } from '$lib/stores/slideshow.store';

	api.init();

	interface Props {
		images: [string, AssetResponseDto, api.AlbumResponseDto[]][];
		interval?: number;
		error?: boolean;
		loaded?: boolean;
		split?: boolean;
		hasBday?: boolean;
		showLocation?: boolean;
		showPhotoDate?: boolean;
		showImageDesc?: boolean;
		showPeopleDesc?: boolean;
		showAlbumName?: boolean;
		imageFill?: boolean;
		imageZoom?: boolean;
		imagePan?: boolean;
		showInfo: boolean;
		onVideoEnd?: () => void;
		onColorExtracted?: (videoElement: HTMLVideoElement) => void;
	}

	let {
		images,
		interval = 20,
		error = false,
		loaded = false,
		split = false,
		hasBday = false,
		showLocation = true,
		showPhotoDate = true,
		showImageDesc = true,
		showPeopleDesc = true,
		showAlbumName = true,
		imageFill = false,
		imageZoom = false,
		imagePan = false,
		showInfo = $bindable(false),
		onVideoEnd,
		onColorExtracted
	}: Props = $props();
	let instantTransition = slideshowStore.instantTransition;
	let transitionDuration = $derived(
		$instantTransition ? 0 : ($configStore.transitionDuration ?? 1) * 1000
	);
	let transitionDelay = $derived($instantTransition ? 0 : transitionDuration / 2 + 25);
</script>

{#if hasBday}
	<div
		class="z-[1000] top-[-50px] fixed l-0 h-dvh-safe w-screen flex justify-center overflow-hidden pointer-events-none"
	>
		<Confetti
			x={[-5, 5]}
			y={[0, 0.1]}
			delay={[500, 2000]}
			infinite
			duration={5000}
			amount={200}
			fallDistance="100vh"
		/>
	</div>
{/if}

{#if error}
	<ErrorElement />
{:else if loaded}
	{#key images}
		<div
			class="grid absolute h-dvh-safe w-screen"
			out:fade={{ duration: transitionDuration / 2 }}
			in:fade={{ duration: transitionDuration / 2, delay: transitionDelay }}
		>
			{#if split}
				<div class="grid grid-cols-2">
					<div id="image_portrait_1" class="relative grid border-r-2 border-primary h-dvh-safe">
<<<<<<< HEAD
						<Asset
							multi={true}
							asset={images[0]}
=======
						<Image
							image={images[0]}
>>>>>>> ae363bb4
							{interval}
							{showLocation}
							{showPhotoDate}
							{showImageDesc}
							{showPeopleDesc}
							{showAlbumName}
							{imageFill}
							{imageZoom}
							{imagePan}
							bind:showInfo
							{onVideoEnd}
							{onColorExtracted}
						/>
					</div>
					<div id="image_portrait_2" class="relative grid border-l-2 border-primary h-dvh-safe">
<<<<<<< HEAD
						<Asset
							multi={true}
							asset={images[1]}
=======
						<Image
							image={images[1]}
>>>>>>> ae363bb4
							{interval}
							{showLocation}
							{showPhotoDate}
							{showImageDesc}
							{showPeopleDesc}
							{showAlbumName}
							{imageFill}
							{imageZoom}
							{imagePan}
							bind:showInfo
							{onVideoEnd}
							{onColorExtracted}
						/>
					</div>
				</div>
			{:else}
				<div id="image_default" class="relative grid h-dvh-safe w-screen">
					<Asset
						asset={images[0]}
						{interval}
						{showLocation}
						{showPhotoDate}
						{showImageDesc}
						{showPeopleDesc}
						{showAlbumName}
						{imageFill}
						{imageZoom}
						{imagePan}
						bind:showInfo
						{onVideoEnd}
						{onColorExtracted}
					/>
				</div>
			{/if}
		</div>
	{/key}
{:else}
	<div class="grid absolute h-dvh-safe w-screen">
		<LoadingElement />
	</div>
{/if}<|MERGE_RESOLUTION|>--- conflicted
+++ resolved
@@ -85,14 +85,9 @@
 			{#if split}
 				<div class="grid grid-cols-2">
 					<div id="image_portrait_1" class="relative grid border-r-2 border-primary h-dvh-safe">
-<<<<<<< HEAD
 						<Asset
 							multi={true}
 							asset={images[0]}
-=======
-						<Image
-							image={images[0]}
->>>>>>> ae363bb4
 							{interval}
 							{showLocation}
 							{showPhotoDate}
@@ -108,14 +103,9 @@
 						/>
 					</div>
 					<div id="image_portrait_2" class="relative grid border-l-2 border-primary h-dvh-safe">
-<<<<<<< HEAD
 						<Asset
 							multi={true}
 							asset={images[1]}
-=======
-						<Image
-							image={images[1]}
->>>>>>> ae363bb4
 							{interval}
 							{showLocation}
 							{showPhotoDate}
